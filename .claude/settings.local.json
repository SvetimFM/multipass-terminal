{
  "permissions": {
    "allow": [
<<<<<<< HEAD
      "Bash(grep:*)",
      "Bash(rm:*)"
=======
      "Bash(git fetch:*)",
      "Bash(git checkout:*)",
      "Bash(git pull:*)",
      "Bash(npm start)",
      "Bash(node:*)",
      "Bash(grep:*)",
      "Bash(timeout 5 npm start:*)",
      "Bash(timeout 10 npm start:*)",
      "Bash(git add:*)"
>>>>>>> 8fe13233
    ],
    "deny": []
  }
}<|MERGE_RESOLUTION|>--- conflicted
+++ resolved
@@ -1,10 +1,8 @@
 {
   "permissions": {
     "allow": [
-<<<<<<< HEAD
       "Bash(grep:*)",
       "Bash(rm:*)"
-=======
       "Bash(git fetch:*)",
       "Bash(git checkout:*)",
       "Bash(git pull:*)",
@@ -14,7 +12,6 @@
       "Bash(timeout 5 npm start:*)",
       "Bash(timeout 10 npm start:*)",
       "Bash(git add:*)"
->>>>>>> 8fe13233
     ],
     "deny": []
   }
