{
  "permissions": {
    "allow": [
      "Bash(mkdir:*)",
      "Bash(touch:*)",
      "Bash(npm install)",
      "Bash(npm run build:*)",
      "Bash(node:*)",
      "Bash(rm:*)",
      "Bash(cp:*)",
      "Bash(mv:*)",
      "Bash(chmod:*)",
      "Bash(./start-and-demo.sh:*)",
      "Bash(grep:*)",
      "Bash(npm run demo:no-redis:*)",
      "Bash(find:*)",
      "Bash(npx tsc:*)",
      "Bash(npm ls:*)",
      "Bash(npm install:*)",
      "Bash(ls:*)",
      "Bash(timeout 5 npm start:*)",
      "Bash(timeout 10 npm start:*)",
      "Bash(./run-simple.sh:*)",
      "Bash(git add:*)",
      "Bash(git commit:*)",
      "Bash(git checkout:*)",
      "Bash(npm run test:*)",
      "Bash(npm run dev:*)",
      "Bash(ss:*)",
      "Bash(./test-tmux-direct.sh:*)",
      "Bash(pkill:*)",
      "Bash(true)",
      "Bash(CLAUDE_AUTH=admin node simple-claude-manager.js)",
      "Bash(tmux list-sessions:*)",
      "Bash(npm run lint)",
      "Bash(kill:*)",
      "Bash(gh pr create:*)",
      "Bash(gh pr list:*)",
      "Bash(gh pr view:*)",
      "Bash(gh pr diff:*)",
      "Bash(gh pr review:*)",
      "Bash(gh pr comment:*)",
      "Bash(git fetch:*)",
      "Bash(git pull:*)",
      "Bash(git cherry-pick:*)",
      "Bash(git push:*)",
      "Bash(npm start)",
      "Bash(rg:*)",
      "Bash(for file in src/routes/*.js)",
      "Bash(do echo \"=== $file ===\")",
      "Bash(done)",
      "Bash(git merge:*)",
      "Bash(git rebase:*)",
      "Bash(git stash:*)",
      "Bash(wc:*)",
<<<<<<< HEAD
      "Bash(npm test)"
=======
      "Bash(curl:*)"
>>>>>>> 8e73f9a9
    ],
    "deny": []
  }
}<|MERGE_RESOLUTION|>--- conflicted
+++ resolved
@@ -53,11 +53,8 @@
       "Bash(git rebase:*)",
       "Bash(git stash:*)",
       "Bash(wc:*)",
-<<<<<<< HEAD
       "Bash(npm test)"
-=======
       "Bash(curl:*)"
->>>>>>> 8e73f9a9
     ],
     "deny": []
   }
