<!DOCTYPE html>
<html>
<head>
  <title>Multipass - Terminal for AI</title>
  <meta name="viewport" content="width=device-width, initial-scale=1, maximum-scale=1">
  <script src="https://cdn.tailwindcss.com"></script>
  <script src="https://cdn.jsdelivr.net/npm/xterm@5.3.0/lib/xterm.min.js"></script>
  <link rel="stylesheet" href="https://cdn.jsdelivr.net/npm/xterm@5.3.0/css/xterm.css" />
  <script src="https://cdn.jsdelivr.net/npm/xterm-addon-fit@0.8.0/lib/xterm-addon-fit.min.js"></script>
  <script src="https://cdn.jsdelivr.net/npm/xterm-addon-web-links@0.9.0/lib/xterm-addon-web-links.min.js"></script>
  <link rel="stylesheet" href="/css/style.css">
  <link rel="stylesheet" href="/css/mobile.css">
</head>
<body class="bg-gray-900 text-white">
  <!-- Main App -->
  <div id="main-app">
    <!-- Header -->
    <div id="main-header" class="bg-gray-800 p-3 border-b border-gray-700">
      <div class="flex justify-between items-center">
        <h1 class="text-lg font-semibold">Multipass - Terminal for AI</h1>
        <div class="flex gap-2">
          <button onclick="showProjects()" class="bg-gray-700 px-3 py-1 rounded text-sm">
            Projects
          </button>
          <button onclick="showSessions()" class="bg-blue-600 px-3 py-1 rounded text-sm">
            Sessions
          </button>
        </div>
      </div>
    </div>

    <!-- Projects View -->
    <div id="projects-view" class="p-4">
      <div class="mb-4">
        <button onclick="showFileBrowser()" 
                class="w-full bg-green-600 py-3 md:py-3 rounded font-semibold mb-3 priority-button">
          📁 Add Project Folder
        </button>
        
        <div id="projects-list" class="space-y-2">
          <!-- Projects will be loaded here -->
        </div>
      </div>
    </div>

    <!-- Sessions View -->
    <div id="sessions-view" class="hidden p-4">
      <div class="mb-4">
        <h2 class="text-xl font-semibold mb-4">Create New Session</h2>
        
        <div class="space-y-3">
          <div>
            <label class="block text-sm mb-1">Project</label>
            <select id="project-select" class="w-full bg-gray-800 p-2 rounded">
              <!-- Projects will be loaded here -->
            </select>
          </div>
          
          <div>
            <label class="block text-sm mb-1">Session Name (optional)</label>
            <input type="text" id="session-name" 
                   class="w-full bg-gray-800 p-2 rounded"
                   placeholder="ai-session">
          </div>
          
          <button onclick="createSession()" 
                  class="w-full bg-blue-600 py-2 rounded font-semibold">
            Create Session
          </button>
        </div>
      </div>
      
      <div>
        <h3 class="text-lg font-semibold mb-3">Active Sessions</h3>
        <div id="sessions-list" class="space-y-2">
          <!-- Sessions will be loaded here -->
        </div>
      </div>
    </div>


    <!-- Terminal View -->
    <div id="terminal-view" class="hidden">
      <div class="bg-gray-800 p-3 border-b border-gray-700 flex-shrink-0">
        <div class="flex justify-between items-center">
          <span class="text-sm">Session: <span id="current-session" class="font-semibold"></span></span>
          <button onclick="closeTerminal()" class="bg-red-600 px-3 py-1 rounded text-sm">
            Close
          </button>
        </div>
      </div>
      
      <div class="terminal-container">
        <div id="terminal"></div>
      </div>
      
<<<<<<< HEAD
      <!-- Quick Commands - Desktop -->
      <div class="bg-gray-700 p-2 flex gap-2 overflow-x-auto flex-shrink-0 hidden md:flex">
        <button onclick="sendToTerminal('claude\\n')" class="px-3 py-1 bg-blue-600 rounded text-sm font-semibold">claude</button>
        <button onclick="exitClaude()" class="px-3 py-1 bg-red-600 rounded text-sm font-semibold" title="Exit Claude (Ctrl+C twice)">Exit Claude</button>
=======
      <!-- Quick Commands -->
      <div class="bg-gray-700 p-2 flex gap-2 overflow-x-auto flex-shrink-0">
        <button onclick="sendToTerminal('ai\\n')" class="px-3 py-1 bg-blue-600 rounded text-sm font-semibold">ai</button>
        <button onclick="exitLLM()" class="px-3 py-1 bg-red-600 rounded text-sm font-semibold" title="Exit AI Assistant">Exit AI</button>
>>>>>>> 1715fe5e
        <button id="auto-accept-btn" onclick="toggleAutoAccept()" class="px-3 py-1 bg-gray-600 rounded text-sm">
          Auto-Accept: <span id="auto-accept-status">OFF</span>
        </button>
        <button onclick="sendToTerminal('\\x1b[Z')" class="px-3 py-1 bg-purple-600 rounded text-sm" title="Send Shift+Tab">⇧ Tab</button>
        <button onclick="sendToTerminal('ls -la\\n')" class="px-3 py-1 bg-gray-600 rounded text-sm">ls -la</button>
        <button onclick="sendToTerminal('pwd\\n')" class="px-3 py-1 bg-gray-600 rounded text-sm">pwd</button>
        <button onclick="sendToTerminal('git status\\n')" class="px-3 py-1 bg-gray-600 rounded text-sm">git status</button>
        <button onclick="sendToTerminal('git log --oneline -10\\n')" class="px-3 py-1 bg-gray-600 rounded text-sm">git log</button>
        <button onclick="sendToTerminal('npm run\\n')" class="px-3 py-1 bg-gray-600 rounded text-sm">npm run</button>
        <button onclick="sendToTerminal('clear\\n')" class="px-3 py-1 bg-gray-600 rounded text-sm">clear</button>
      </div>
      
      <!-- Quick Commands - Mobile -->
      <div class="md:hidden mobile-quick-actions">
        <!-- Help text -->
        <div class="text-xs text-gray-400 text-center mb-2">Tip: Long press command buttons to copy</div>
        <!-- Priority Actions -->
        <div class="mobile-button-grid mb-2">
          <button onclick="sendToTerminal('claude\\n')" class="priority-button bg-blue-600 rounded haptic-feedback" oncontextmenu="copyToClipboard('claude', 'Command copied!'); return false;">
            🤖 Claude
          </button>
          <button onclick="exitClaude()" class="priority-button bg-red-600 rounded haptic-feedback">
            🛑 Exit
          </button>
          <button onclick="copyTerminalSelection()" class="priority-button bg-green-600 rounded haptic-feedback">
            📋 Copy
          </button>
          <button onclick="pasteToTerminal()" class="priority-button bg-green-600 rounded haptic-feedback">
            📝 Paste
          </button>
        </div>
        
        <!-- Expandable Commands -->
        <button onclick="toggleMobileCommands()" class="w-full px-3 py-2 bg-gray-700 rounded text-sm flex justify-between items-center">
          <span>More Commands</span>
          <span id="mobile-commands-arrow">▼</span>
        </button>
        
        <div id="mobile-commands-expanded" class="button-group-collapsed">
          <div class="terminal-commands-mobile mt-2">
            <button onclick="sendToTerminal('\\x1b[Z')" class="bg-purple-600 rounded haptic-feedback relative group">
              ⇧ Tab
              <span onclick="event.stopPropagation(); copyToClipboard('Shift+Tab', 'Command info copied!')" class="absolute top-0 right-0 bg-gray-700 px-1 py-0.5 text-xs rounded opacity-0 group-active:opacity-100">📋</span>
            </button>
            <button onclick="sendToTerminal('ls -la\\n')" oncontextmenu="copyToClipboard('ls -la', 'Command copied!'); return false;" class="bg-gray-600 rounded haptic-feedback">📁 List Files</button>
            <button onclick="sendToTerminal('pwd\\n')" oncontextmenu="copyToClipboard('pwd', 'Command copied!'); return false;" class="bg-gray-600 rounded haptic-feedback">📍 Current Dir</button>
            <button onclick="sendToTerminal('git status\\n')" oncontextmenu="copyToClipboard('git status', 'Command copied!'); return false;" class="bg-gray-600 rounded haptic-feedback">🔍 Git Status</button>
            <button onclick="sendToTerminal('git log --oneline -10\\n')" oncontextmenu="copyToClipboard('git log --oneline -10', 'Command copied!'); return false;" class="bg-gray-600 rounded haptic-feedback">📜 Git Log</button>
            <button onclick="sendToTerminal('npm run\\n')" oncontextmenu="copyToClipboard('npm run', 'Command copied!'); return false;" class="bg-gray-600 rounded haptic-feedback">📦 NPM Scripts</button>
            <button onclick="sendToTerminal('clear\\n')" oncontextmenu="copyToClipboard('clear', 'Command copied!'); return false;" class="bg-gray-600 rounded haptic-feedback">🧹 Clear</button>
            <button id="auto-accept-btn-mobile" onclick="toggleAutoAccept()" class="bg-gray-600 rounded haptic-feedback col-span-2">
              Auto-Accept: <span id="auto-accept-status-mobile">OFF</span>
            </button>
          </div>
        </div>
      </div>
    </div>

    <!-- File Browser Modal -->
    <div id="file-browser-modal" class="hidden fixed inset-0 bg-black bg-opacity-50 z-50">
      <div class="bg-gray-800 w-full max-w-2xl mx-auto mt-10 rounded-lg shadow-xl max-h-[80vh] flex flex-col">
        <div class="p-4 border-b border-gray-700 flex justify-between items-center">
          <h3 class="text-lg font-semibold">Select Project Folder</h3>
          <button onclick="closeFileBrowser()" class="modal-close-button text-gray-400 hover:text-white">✕</button>
        </div>
        
        <div class="p-4 border-b border-gray-700">
          <div class="flex items-center gap-2">
            <span class="text-sm text-gray-400">Path:</span>
            <span id="current-path" class="text-sm font-mono flex-1"></span>
            <button onclick="copyToClipboard(document.getElementById('current-path').textContent, 'Path copied!')" class="text-xs bg-gray-700 px-2 py-1 rounded md:hidden" title="Copy path">📋</button>
          </div>
        </div>
        
        <div id="file-list" class="flex-1 overflow-y-auto">
          <!-- Files will be loaded here -->
        </div>
        
        <div class="p-4 border-t border-gray-700 flex gap-2">
          <button onclick="selectCurrentFolder()" 
                  class="flex-1 bg-green-600 py-2 rounded font-semibold">
            Select This Folder
          </button>
          <button onclick="closeFileBrowser()" 
                  class="flex-1 bg-gray-700 py-2 rounded">
            Cancel
          </button>
        </div>
      </div>
    </div>

    <!-- AI Office Terminal Grid -->
    <div id="ai-office-grid" class="hidden fixed inset-0 bg-gray-900 z-50 overflow-auto">
      <div class="bg-gray-800 p-3 border-b border-gray-700 sticky top-0 z-10">
        <div class="flex justify-between items-center">
          <h2 class="text-lg font-semibold">
            <span id="ai-office-project-name"></span> - AI Office (<span id="ai-office-cubicle-count"></span> cubicles)
          </h2>
          <button onclick="closeAIOfficeGrid()" class="bg-gray-700 px-3 py-1 rounded text-sm">
            Close
          </button>
        </div>
<<<<<<< HEAD
        <!-- Quick Commands for All Terminals - Desktop -->
        <div class="mt-2 hidden md:flex gap-2 overflow-x-auto">
          <button onclick="broadcastToAllTerminals('claude\\n')" class="px-3 py-1 bg-blue-600 rounded text-sm font-semibold">claude (all)</button>
          <button onclick="exitClaudeAll()" class="px-3 py-1 bg-red-600 rounded text-sm font-semibold" title="Exit Claude in all terminals">Exit Claude (all)</button>
=======
        <!-- Quick Commands for All Terminals -->
        <div class="mt-2 flex gap-2 overflow-x-auto">
          <button onclick="broadcastToAllTerminals('ai\\n')" class="px-3 py-1 bg-blue-600 rounded text-sm font-semibold">ai (all)</button>
          <button onclick="exitLLMAll()" class="px-3 py-1 bg-red-600 rounded text-sm font-semibold" title="Exit AI in all terminals">Exit AI (all)</button>
>>>>>>> 1715fe5e
          <button onclick="broadcastToAllTerminals('\\x1b[Z')" class="px-3 py-1 bg-purple-600 rounded text-sm" title="Send Shift+Tab to all">⇧ Tab (all)</button>
          <button onclick="broadcastToAllTerminals('ls -la\\n')" class="px-3 py-1 bg-gray-600 rounded text-sm">ls -la (all)</button>
          <button onclick="broadcastToAllTerminals('pwd\\n')" class="px-3 py-1 bg-gray-600 rounded text-sm">pwd (all)</button>
          <button onclick="broadcastToAllTerminals('git status\\n')" class="px-3 py-1 bg-gray-600 rounded text-sm">git status (all)</button>
          <button onclick="broadcastToAllTerminals('clear\\n')" class="px-3 py-1 bg-gray-600 rounded text-sm">clear (all)</button>
          <button onclick="syncWithParent()" class="px-3 py-1 bg-yellow-600 rounded text-sm" title="Sync all cubicles with parent project">Sync with Parent</button>
          <button id="grid-auto-accept-btn" onclick="toggleGridAutoAccept()" class="px-3 py-1 bg-gray-600 rounded text-sm font-semibold" title="Send Shift+Tab once to all terminals">Accept Once: <span id="grid-auto-accept-status">OFF</span></button>
          <button onclick="addCubicle()" class="px-3 py-1 bg-green-600 rounded text-sm">+ Add Cubicle</button>
          <button onclick="addTerminal()" class="px-3 py-1 bg-blue-500 rounded text-sm">+ Add Terminal</button>
        </div>
        
        <!-- Quick Commands for All Terminals - Mobile -->
        <div class="mt-2 md:hidden">
          <!-- Priority Grid Actions -->
          <div class="mobile-button-grid three-column mb-2">
            <button onclick="broadcastToAllTerminals('claude\\n')" class="priority-button bg-blue-600 rounded haptic-feedback">
              🤖 All
            </button>
            <button onclick="exitClaudeAll()" class="priority-button bg-red-600 rounded haptic-feedback">
              🛑 Exit All
            </button>
            <button onclick="syncWithParent()" class="priority-button bg-yellow-600 rounded haptic-feedback">
              🔄 Sync
            </button>
          </div>
          
          <!-- Secondary Actions -->
          <div class="swipe-container">
            <button onclick="broadcastToAllTerminals('\\x1b[Z')" class="swipe-item secondary-button bg-purple-600 rounded">⇧ Tab All</button>
            <button onclick="broadcastToAllTerminals('clear\\n')" class="swipe-item secondary-button bg-gray-600 rounded">Clear All</button>
            <button onclick="addCubicle()" class="swipe-item secondary-button bg-green-600 rounded">+ Cubicle</button>
            <button onclick="addTerminal()" class="swipe-item secondary-button bg-blue-500 rounded">+ Terminal</button>
            <button id="grid-auto-accept-btn-mobile" onclick="toggleGridAutoAccept()" class="swipe-item secondary-button bg-gray-600 rounded">
              Accept: <span id="grid-auto-accept-status-mobile">OFF</span>
            </button>
          </div>
        </div>
      </div>
      <div id="cubicle-terminals" class="grid gap-4 p-4">
        <!-- Cubicle terminals will be loaded here -->
      </div>
    </div>
  </div>

  <script src="/js/app.js"></script>
</body>
</html><|MERGE_RESOLUTION|>--- conflicted
+++ resolved
@@ -94,17 +94,10 @@
         <div id="terminal"></div>
       </div>
       
-<<<<<<< HEAD
       <!-- Quick Commands - Desktop -->
       <div class="bg-gray-700 p-2 flex gap-2 overflow-x-auto flex-shrink-0 hidden md:flex">
         <button onclick="sendToTerminal('claude\\n')" class="px-3 py-1 bg-blue-600 rounded text-sm font-semibold">claude</button>
         <button onclick="exitClaude()" class="px-3 py-1 bg-red-600 rounded text-sm font-semibold" title="Exit Claude (Ctrl+C twice)">Exit Claude</button>
-=======
-      <!-- Quick Commands -->
-      <div class="bg-gray-700 p-2 flex gap-2 overflow-x-auto flex-shrink-0">
-        <button onclick="sendToTerminal('ai\\n')" class="px-3 py-1 bg-blue-600 rounded text-sm font-semibold">ai</button>
-        <button onclick="exitLLM()" class="px-3 py-1 bg-red-600 rounded text-sm font-semibold" title="Exit AI Assistant">Exit AI</button>
->>>>>>> 1715fe5e
         <button id="auto-accept-btn" onclick="toggleAutoAccept()" class="px-3 py-1 bg-gray-600 rounded text-sm">
           Auto-Accept: <span id="auto-accept-status">OFF</span>
         </button>
@@ -207,17 +200,10 @@
             Close
           </button>
         </div>
-<<<<<<< HEAD
         <!-- Quick Commands for All Terminals - Desktop -->
         <div class="mt-2 hidden md:flex gap-2 overflow-x-auto">
           <button onclick="broadcastToAllTerminals('claude\\n')" class="px-3 py-1 bg-blue-600 rounded text-sm font-semibold">claude (all)</button>
           <button onclick="exitClaudeAll()" class="px-3 py-1 bg-red-600 rounded text-sm font-semibold" title="Exit Claude in all terminals">Exit Claude (all)</button>
-=======
-        <!-- Quick Commands for All Terminals -->
-        <div class="mt-2 flex gap-2 overflow-x-auto">
-          <button onclick="broadcastToAllTerminals('ai\\n')" class="px-3 py-1 bg-blue-600 rounded text-sm font-semibold">ai (all)</button>
-          <button onclick="exitLLMAll()" class="px-3 py-1 bg-red-600 rounded text-sm font-semibold" title="Exit AI in all terminals">Exit AI (all)</button>
->>>>>>> 1715fe5e
           <button onclick="broadcastToAllTerminals('\\x1b[Z')" class="px-3 py-1 bg-purple-600 rounded text-sm" title="Send Shift+Tab to all">⇧ Tab (all)</button>
           <button onclick="broadcastToAllTerminals('ls -la\\n')" class="px-3 py-1 bg-gray-600 rounded text-sm">ls -la (all)</button>
           <button onclick="broadcastToAllTerminals('pwd\\n')" class="px-3 py-1 bg-gray-600 rounded text-sm">pwd (all)</button>
