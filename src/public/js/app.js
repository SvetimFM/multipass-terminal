// Global state
let currentTerminal = null;
let currentWs = null;
let currentPath = null;
let cubicleTerminals = new Map();
let cubicleWebSockets = new Map();
let autoAcceptMode = false;
let resizeListener = null;

// Store current AI Office project
let currentAIOfficeProject = null;

<<<<<<< HEAD
// LLM Configuration (will be loaded from server)
let llmConfig = {
  currentLLM: {
    name: 'AI Assistant',
    command: 'ai',
    sessionPrefix: 'ai-',
    exitSequence: '\x03',
    exitDelay: 0
  },
  ui: {
    appTitle: 'Multipass - Terminal for AI',
    sessionPlaceholder: 'ai-session',
    defaultCubicleCount: 3,
    maxCubicleCount: 10
  }
};
=======
// Auto-accept mode for AI Office grid
let gridAutoAcceptMode = false;
>>>>>>> origin/main

// Constants
const AUTO_ACCEPT_INTERVAL = 2000;
const MOBILE_BREAKPOINT = 768;

// Load projects
async function loadProjects() {
  try {
    const response = await fetch('/api/projects');
    if (!response.ok) {
      throw new Error('Failed to load projects');
    }
    const data = await response.json();
    
    const projectsList = document.getElementById('projects-list');
    const projectSelect = document.getElementById('project-select');
    
    projectsList.innerHTML = '';
    projectSelect.innerHTML = '';
    
    data.projects.forEach(project => {
      // Projects list with AI Office controls
      const hasAIOffice = project.aiOffice && project.aiOffice.enabled;
      const isMobile = window.innerWidth <= MOBILE_BREAKPOINT;
      
      projectsList.innerHTML += `
        <div class="bg-gray-800 p-3 rounded ${isMobile ? 'space-y-3' : 'flex justify-between items-center'}">
          <div class="flex-1">
            <div class="flex items-center gap-2">
              <div class="font-semibold text-base md:text-sm">${project.name}</div>
              ${isMobile ? `<button onclick="copyToClipboard('${project.name}', 'Project name copied!')" class="text-xs bg-gray-700 px-2 py-1 rounded" title="Copy project name">📋</button>` : ''}
            </div>
            <div class="flex items-center gap-2">
              <div class="text-xs text-gray-400 font-mono">${project.path}</div>
              ${isMobile ? `<button onclick="copyToClipboard('${project.path}', 'Path copied!')" class="text-xs bg-gray-700 px-2 py-1 rounded" title="Copy path">📋</button>` : ''}
            </div>
            ${project.githubUrl ? `
              <div class="flex items-center gap-2">
                <div class="text-xs text-blue-400 mt-1">GitHub: ${project.githubUrl}</div>
                ${isMobile ? `<button onclick="copyToClipboard('${project.githubUrl}', 'GitHub URL copied!')" class="text-xs bg-gray-700 px-2 py-1 rounded" title="Copy GitHub URL">📋</button>` : ''}
              </div>` : ''}
            ${hasAIOffice ? `<div class="text-xs text-purple-400 mt-1">AI Office: ${project.aiOffice.cubicleCount} cubicles</div>` : ''}
          </div>
          <div class="${isMobile ? 'project-actions' : 'flex gap-2 flex-wrap'}">
            ${hasAIOffice ? 
              `<button onclick="openAIOfficeGrid('${project.id}')" class="bg-purple-600 ${isMobile ? 'secondary-button' : 'px-2 py-1'} rounded ${isMobile ? '' : 'text-xs'}">🏢 View AI Office</button>
               <button onclick="removeAIOffice('${project.id}')" class="bg-red-600 ${isMobile ? 'secondary-button' : 'px-2 py-1'} rounded ${isMobile ? '' : 'text-xs'}">🗑️ Remove Office</button>` :
              `<button onclick="setupAIOffice('${project.id}')" class="bg-purple-600 ${isMobile ? 'secondary-button' : 'px-2 py-1'} rounded ${isMobile ? '' : 'text-xs'}">🏢 Setup AI Office</button>`
            }
            ${project.id !== 'default' ? 
              `<button onclick="deleteProject('${project.id}')" class="bg-red-600 ${isMobile ? 'secondary-button' : 'px-2 py-1'} rounded ${isMobile ? '' : 'text-xs'}">🗑️ Delete Project</button>` : 
              ''
            }
          </div>
        </div>
      `;
      
      // Project select
      projectSelect.innerHTML += `<option value="${project.id}">${project.name}</option>`;
    });
  } catch (error) {
    console.error('Error loading projects:', error);
  }
}

// AI Office management
async function setupAIOffice(projectId) {
  const count = prompt(`How many cubicles? (default: ${llmConfig.ui.defaultCubicleCount}, max: ${llmConfig.ui.maxCubicleCount})`, llmConfig.ui.defaultCubicleCount.toString());
  if (!count) return;
  
  const cubicleCount = parseInt(count);
  if (isNaN(cubicleCount) || cubicleCount < 1 || cubicleCount > llmConfig.ui.maxCubicleCount) {
    alert(`Please enter a number between 1 and ${llmConfig.ui.maxCubicleCount}`);
    return;
  }
  
  try {
    const response = await fetch(`/api/projects/${projectId}/ai-office`, {
      method: 'POST',
      headers: { 'Content-Type': 'application/json' },
      body: JSON.stringify({ cubicleCount })
    });
    
    if (response.ok) {
      await loadProjects();
    } else {
      alert('Failed to create AI Office');
    }
  } catch (error) {
    console.error('Error creating AI Office:', error);
    alert('Error creating AI Office');
  }
}

async function removeAIOffice(projectId) {
  if (!confirm('Remove AI Office? This will delete all cubicles.')) return;
  
  try {
    const response = await fetch(`/api/projects/${projectId}/ai-office`, {
      method: 'DELETE'
    });
    
    if (response.ok) {
      await loadProjects();
    }
  } catch (error) {
    console.error('Error removing AI Office:', error);
  }
}

// Open AI Office grid view
async function openAIOfficeGrid(projectId) {
  const response = await fetch('/api/projects');
  const data = await response.json();
  const project = data.projects.find(p => p.id === projectId);
  
  if (!project || !project.aiOffice) return;
  
  currentAIOfficeProject = project;
  document.getElementById('ai-office-project-name').textContent = project.name;
  document.getElementById('ai-office-cubicle-count').textContent = project.aiOffice.cubicleCount;
  document.getElementById('ai-office-grid').classList.remove('hidden');
  
  const container = document.getElementById('cubicle-terminals');
  container.innerHTML = '';
  
  // Set grid layout - max 2 columns
  const isMobile = window.innerWidth < MOBILE_BREAKPOINT;
  
  if (isMobile) {
    container.className = 'grid grid-cols-1 gap-4 p-4';
  } else {
    container.className = 'grid grid-cols-2 gap-4 p-4';
  }
  
  // Create terminals for each cubicle
  project.aiOffice.cubicles.forEach((cubicle, idx) => {
    const termDiv = document.createElement('div');
    termDiv.className = 'bg-gray-800 rounded overflow-hidden flex flex-col';
    termDiv.innerHTML = `
      <div class="bg-gray-700 px-3 py-2 text-sm font-medium flex justify-between items-center">
        <span>${cubicle.name}</span>
        <button onclick="removeCubicle('${project.id}', ${idx})" class="text-red-400 hover:text-red-300 text-xs">✕</button>
      </div>
      <div id="cubicle-grid-terminal-${projectId}-${idx}" class="cubicle-terminal flex-1"></div>
    `;
    container.appendChild(termDiv);
    
    setTimeout(() => initCubicleTerminal(project, cubicle, idx, true), 100 * idx);
  });
}

function closeAIOfficeGrid() {
  // Disable auto-accept if enabled
  if (gridAutoAcceptMode) {
    toggleGridAutoAccept();
  }
  
  // Clean up all terminals and WebSockets without killing tmux sessions
  cubicleTerminals.forEach(({ term }) => term.dispose());
  cubicleWebSockets.forEach(ws => {
    // Close WebSocket connection without killing the tmux session
    ws.close();
  });
  cubicleTerminals.clear();
  cubicleWebSockets.clear();
  
  currentAIOfficeProject = null;
  document.getElementById('ai-office-grid').classList.add('hidden');
}

// Broadcast command to all terminals in the AI Office
function broadcastToAllTerminals(command) {
  cubicleWebSockets.forEach(ws => {
    if (ws.readyState === WebSocket.OPEN) {
      ws.send(command);
    }
  });
}

// Exit LLM in all terminals
function exitLLMAll() {
  // Send exit sequence to all terminals
  const sequence = llmConfig.currentLLM.exitSequence.replace(/\\x([0-9A-Fa-f]{2})/g, 
    (match, hex) => String.fromCharCode(parseInt(hex, 16)));
  
  broadcastToAllTerminals(sequence);
  
  if (llmConfig.currentLLM.exitDelay > 0 && sequence.length < llmConfig.currentLLM.exitSequence.length) {
    setTimeout(() => broadcastToAllTerminals(sequence), llmConfig.currentLLM.exitDelay);
  }
}

// Sync all cubicles with parent project
async function syncWithParent() {
  if (!currentAIOfficeProject) return;
  
  if (!confirm('This will sync all cubicles with the parent project. Any uncommitted changes will be lost. Continue?')) {
    return;
  }
  
  try {
    const response = await fetch(`/api/projects/${currentAIOfficeProject.id}/ai-office/sync`, {
      method: 'POST',
      headers: { 'Content-Type': 'application/json' }
    });
    
    if (response.ok) {
      const result = await response.json();
      alert(`Sync completed! ${result.synced} cubicles updated.`);
    } else {
      const error = await response.json();
      alert('Failed to sync: ' + error.error);
    }
  } catch (error) {
    console.error('Error syncing with parent:', error);
    alert('Error syncing: ' + error.message);
  }
}

// Add a new terminal session to AI Office grid
async function addTerminal() {
  if (!currentAIOfficeProject) return;
  
  const container = document.getElementById('cubicle-terminals');
  const terminalCount = container.children.length;
  const terminalName = `terminal-${terminalCount + 1}`;
  const sessionName = `ai-office-${currentAIOfficeProject.id}-${terminalName}`;
  
  // Create terminal div
  const termDiv = document.createElement('div');
  termDiv.className = 'bg-gray-800 rounded overflow-hidden flex flex-col';
  termDiv.innerHTML = `
    <div class="bg-gray-700 px-3 py-2 text-sm font-medium flex justify-between items-center">
      <span>${terminalName} (Project Root)</span>
      <button onclick="removeTerminalFromGrid('${sessionName}')" class="text-red-400 hover:text-red-300 text-xs">✕</button>
    </div>
    <div id="terminal-grid-${sessionName}" class="cubicle-terminal flex-1"></div>
  `;
  container.appendChild(termDiv);
  
  // Initialize terminal in project root directory
  setTimeout(() => initProjectTerminal(currentAIOfficeProject, sessionName), 100);
}

// Add a new cubicle to the current AI Office
async function addCubicle() {
  if (!currentAIOfficeProject) return;
  
  try {
    const response = await fetch(`/api/projects/${currentAIOfficeProject.id}/ai-office/cubicle`, {
      method: 'POST',
      headers: { 'Content-Type': 'application/json' }
    });
    
    if (response.ok) {
      // First reload projects to get updated data
      await loadProjects();
      // Then reload the grid view to show the new cubicle
      openAIOfficeGrid(currentAIOfficeProject.id);
    } else {
      alert('Failed to add cubicle');
    }
  } catch (error) {
    console.error('Error adding cubicle:', error);
    alert('Error adding cubicle: ' + error.message);
  }
}

// Remove a cubicle from the AI Office
async function removeCubicle(projectId, cubicleIdx) {
  if (!confirm('Remove this cubicle?')) return;
  
  try {
    const response = await fetch(`/api/projects/${projectId}/ai-office/cubicle/${cubicleIdx}`, {
      method: 'DELETE'
    });
    
    if (response.ok) {
      // Reload the grid view
      openAIOfficeGrid(projectId);
      await loadProjects();
    } else {
      alert('Failed to remove cubicle');
    }
  } catch (error) {
    console.error('Error removing cubicle:', error);
  }
}

// Initialize terminal in project root directory
function initProjectTerminal(project, sessionName) {
  const term = new Terminal({
    cursorBlink: true,
    fontSize: 12,
    fontFamily: 'Cascadia Code, Menlo, Monaco, Consolas, monospace',
    theme: {
      background: '#1a1b26',
      foreground: '#a9b1d6'
    }
  });
  
  const fitAddon = new FitAddon.FitAddon();
  term.loadAddon(fitAddon);
  
  term.open(document.getElementById(`terminal-grid-${sessionName}`));
  fitAddon.fit();
  
  // Create session in project root directory
  fetch('/api/sessions', {
    method: 'POST',
    headers: { 'Content-Type': 'application/json' },
    body: JSON.stringify({ 
      name: sessionName, 
      projectId: project.id,
      isCubicle: false
    })
  }).then(() => {
    const protocol = window.location.protocol === 'https:' ? 'wss:' : 'ws:';
    const ws = new WebSocket(`${protocol}//${window.location.host}/terminal/${sessionName}`);
    
    ws.onopen = () => {
      term.write('\r\n*** Connected to Project Root ***\r\n');
    };
    
    ws.onmessage = (event) => {
      term.write(event.data);
    };
    
    term.onData((data) => {
      if (ws.readyState === WebSocket.OPEN) {
        ws.send(data);
      }
    });
    
    // Store terminal and websocket for cleanup
    cubicleTerminals.set(sessionName, { term, fitAddon });
    cubicleWebSockets.set(sessionName, ws);
  });
}

// Remove terminal from grid
function removeTerminalFromGrid(sessionName) {
  // Kill the tmux session
  fetch(`/api/sessions/${sessionName}`, { method: 'DELETE' });
  
  // Clean up terminal and websocket
  const terminal = cubicleTerminals.get(sessionName);
  if (terminal) {
    terminal.term.dispose();
    cubicleTerminals.delete(sessionName);
  }
  
  const ws = cubicleWebSockets.get(sessionName);
  if (ws) {
    ws.close();
    cubicleWebSockets.delete(sessionName);
  }
  
  // Remove the terminal div
  const termDiv = document.getElementById(`terminal-grid-${sessionName}`).parentElement;
  if (termDiv) {
    termDiv.remove();
  }
}

// Initialize cubicle terminal
function initCubicleTerminal(project, cubicle, idx, isGrid = false) {
  const terminalId = isGrid ? `cubicle-grid-terminal-${project.id}-${idx}` : `cubicle-terminal-${project.id}-${idx}`;
  const sessionName = `ai-office-${project.id}-${cubicle.name}`;
  
  const term = new Terminal({
    cursorBlink: true,
    fontSize: isGrid ? 12 : 14,
    fontFamily: 'Cascadia Code, Menlo, Monaco, Consolas, monospace',
    theme: {
      background: '#1a1b26',
      foreground: '#a9b1d6'
    }
  });
  
  const fitAddon = new FitAddon.FitAddon();
  term.loadAddon(fitAddon);
  
  term.open(document.getElementById(terminalId));
  fitAddon.fit();
  
  // Create session and connect WebSocket
  fetch('/api/sessions', {
    method: 'POST',
    headers: { 'Content-Type': 'application/json' },
    body: JSON.stringify({ 
      name: sessionName, 
      projectId: project.id,
      isCubicle: true,
      cubiclePath: cubicle.path
    })
  }).then(() => {
    const protocol = window.location.protocol === 'https:' ? 'wss:' : 'ws:';
    const ws = new WebSocket(`${protocol}//${window.location.host}/terminal/${sessionName}`);
    
    ws.onopen = () => {
      term.write('\r\n*** Connected to ' + cubicle.name + ' ***\r\n');
    };
    
    ws.onmessage = (event) => {
      term.write(event.data);
    };
    
    term.onData((data) => {
      if (ws.readyState === WebSocket.OPEN) {
        ws.send(data);
      }
    });
    
    const key = `${project.id}-${idx}`;
    cubicleTerminals.set(key, { term, fitAddon });
    cubicleWebSockets.set(key, ws);
  });
}

// Sessions management
async function loadSessions() {
  try {
    const response = await fetch('/api/sessions');
    const data = await response.json();
    
    const list = document.getElementById('sessions-list');
    if (data.sessions.length > 0) {
      list.innerHTML = data.sessions.map(session => `
        <div class="bg-gray-800 p-3 rounded flex justify-between items-center">
          <div>
            <div class="flex items-center gap-2">
              <div class="font-semibold">${session.name}</div>
              ${window.innerWidth <= MOBILE_BREAKPOINT ? `<button onclick="copyToClipboard('${session.name}', 'Session name copied!')" class="text-xs bg-gray-700 px-2 py-1 rounded" title="Copy session name">📋</button>` : ''}
            </div>
            <div class="text-xs text-gray-400">Project: ${session.project || 'Unknown'}</div>
          </div>
          <div class="flex gap-2">
            <button onclick="attachTerminal('${session.name}')" 
                    class="bg-blue-600 px-3 py-1 rounded text-sm">
              Open Terminal
            </button>
            <button onclick="killSession('${session.name}')" 
                    class="bg-red-600 px-3 py-1 rounded text-sm">
              Kill
            </button>
          </div>
        </div>
      `).join('');
    } else {
      list.innerHTML = '<p class="text-center text-gray-500 py-8">No active sessions</p>';
    }
  } catch (error) {
    console.error('Error loading sessions:', error);
  }
}

async function createSession() {
  try {
    const projectId = document.getElementById('project-select').value;
    if (!projectId) {
      alert('Please select a project');
      return;
    }
    
    const name = document.getElementById('session-name').value.trim() || 
                 llmConfig.currentLLM.sessionPrefix + Date.now().toString().slice(-6);
    
    const response = await fetch('/api/sessions', {
      method: 'POST',
      headers: { 'Content-Type': 'application/json' },
      body: JSON.stringify({ name, projectId })
    });
    
    if (!response.ok) {
      const error = await response.json();
      alert('Error creating session: ' + (error.error || 'Unknown error'));
      return;
    }
    
    document.getElementById('session-name').value = '';
    loadSessions();
  } catch (error) {
    console.error('Error creating session:', error);
    alert('Error creating session: ' + error.message);
  }
}

async function killSession(name) {
  if (!confirm('Kill session ' + name + '?')) return;
  await fetch('/api/sessions/' + name, { method: 'DELETE' });
  loadSessions();
}

// Terminal management
function attachTerminal(sessionName) {
  document.getElementById('current-session').textContent = sessionName;
  document.getElementById('terminal-view').classList.remove('hidden');
  document.getElementById('sessions-view').classList.add('hidden');
  document.getElementById('projects-view').classList.add('hidden');
  document.getElementById('main-header').classList.add('hidden');
  
  if (currentTerminal) currentTerminal.dispose();
  if (resizeListener) window.removeEventListener('resize', resizeListener);
  
  currentTerminal = new Terminal({
    cursorBlink: true,
    fontSize: 14,
    fontFamily: 'Cascadia Code, Menlo, Monaco, Consolas, monospace',
    theme: {
      background: '#1a1b26',
      foreground: '#a9b1d6'
    }
  });
  
  const fitAddon = new FitAddon.FitAddon();
  currentTerminal.loadAddon(fitAddon);
  
  currentTerminal.open(document.getElementById('terminal'));
  
  // Fit terminal after a short delay to ensure proper sizing
  setTimeout(() => fitAddon.fit(), 50);
  
  // Connect WebSocket
  const protocol = window.location.protocol === 'https:' ? 'wss:' : 'ws:';
  currentWs = new WebSocket(`${protocol}//${window.location.host}/terminal/${sessionName}`);
  
  currentWs.onmessage = (event) => {
    currentTerminal.write(event.data);
  };
  
  currentTerminal.onData((data) => {
    if (currentWs.readyState === WebSocket.OPEN) {
      currentWs.send(data);
    }
  });
  
  // Store resize listener to remove it later
  resizeListener = () => fitAddon.fit();
  window.addEventListener('resize', resizeListener);
}

function closeTerminal() {
  // Disable auto-accept if enabled
  if (autoAcceptMode) {
    toggleAutoAccept();
  }
  
  if (currentWs) currentWs.close();
  if (currentTerminal) currentTerminal.dispose();
  if (resizeListener) window.removeEventListener('resize', resizeListener);
  
  document.getElementById('terminal-view').classList.add('hidden');
  document.getElementById('main-header').classList.remove('hidden');
  showSessions();
}

// Terminal helper functions
function sendToTerminal(command) {
  if (currentWs && currentWs.readyState === WebSocket.OPEN) {
    currentWs.send(command);
  }
}

function exitLLM() {
  // Send exit sequence to terminal based on LLM configuration
  const sequence = llmConfig.currentLLM.exitSequence.replace(/\\x([0-9A-Fa-f]{2})/g, 
    (match, hex) => String.fromCharCode(parseInt(hex, 16)));
  
  sendToTerminal(sequence);
  
  if (llmConfig.currentLLM.exitDelay > 0 && sequence.length < llmConfig.currentLLM.exitSequence.length) {
    setTimeout(() => sendToTerminal(sequence), llmConfig.currentLLM.exitDelay);
  }
}

function toggleAutoAccept() {
  autoAcceptMode = !autoAcceptMode;
  const btn = document.getElementById('auto-accept-btn');
  const status = document.getElementById('auto-accept-status');
  
  if (autoAcceptMode) {
    status.textContent = 'ON';
    btn.classList.remove('bg-gray-600');
    btn.classList.add('bg-green-600');
    
    // Send Shift+Tab immediately
    sendToTerminal('\x1b[Z');
    
    // Set up interval to send Shift+Tab every 2 seconds
    if (window.autoAcceptInterval) {
      clearInterval(window.autoAcceptInterval);
    }
    window.autoAcceptInterval = setInterval(() => {
      if (autoAcceptMode && currentWs && currentWs.readyState === WebSocket.OPEN) {
        sendToTerminal('\x1b[Z');
      }
    }, AUTO_ACCEPT_INTERVAL);
  } else {
    status.textContent = 'OFF';
    btn.classList.remove('bg-green-600');
    btn.classList.add('bg-gray-600');
    
    if (window.autoAcceptInterval) {
      clearInterval(window.autoAcceptInterval);
      window.autoAcceptInterval = null;
    }
  }
}

// File browser
async function showFileBrowser() {
  document.getElementById('file-browser-modal').classList.remove('hidden');
  // Start at DevWorkspace directory
  await loadDirectory('/mnt/j/DevWorkspace');
}

function closeFileBrowser() {
  document.getElementById('file-browser-modal').classList.add('hidden');
}

async function loadDirectory(path) {
  currentPath = path;
  document.getElementById('current-path').textContent = path;
  
  try {
    const response = await fetch(`/api/browse?path=${encodeURIComponent(path)}`);
    const entries = await response.json();
    
    const fileList = document.getElementById('file-list');
    fileList.innerHTML = entries.map(entry => `
      <div class="file-item hover:bg-gray-700 cursor-pointer flex items-center gap-2"
           onclick="${entry.isDirectory ? `loadDirectory('${entry.path}')` : ''}">
        <span>${entry.isDirectory ? '📁' : '📄'}</span>
        <span class="flex-1">${entry.name}</span>
      </div>
    `).join('');
  } catch (error) {
    console.error('Error loading directory:', error);
  }
}

async function selectCurrentFolder() {
  const name = prompt('Project name:', currentPath.split('/').pop());
  if (!name) return;
  
  const githubUrl = prompt('GitHub repository URL (optional - press Enter to skip):');
  
  try {
    const response = await fetch('/api/projects', {
      method: 'POST',
      headers: { 'Content-Type': 'application/json' },
      body: JSON.stringify({ name, path: currentPath, githubUrl: githubUrl || null })
    });
    
    if (response.ok) {
      closeFileBrowser();
      loadProjects();
    }
  } catch (error) {
    console.error('Error creating project:', error);
  }
}

async function deleteProject(id) {
  if (!confirm('Delete this project?')) return;
  await fetch(`/api/projects/${id}`, { method: 'DELETE' });
  loadProjects();
}

// Navigation
function showProjects() {
  document.getElementById('projects-view').classList.remove('hidden');
  document.getElementById('sessions-view').classList.add('hidden');
  document.getElementById('terminal-view').classList.add('hidden');
}

function showSessions() {
  document.getElementById('projects-view').classList.add('hidden');
  document.getElementById('sessions-view').classList.remove('hidden');
  document.getElementById('terminal-view').classList.add('hidden');
  loadSessions();
}

// Toggle auto-accept mode for AI Office grid
function toggleGridAutoAccept() {
  gridAutoAcceptMode = !gridAutoAcceptMode;
  const btn = document.getElementById('grid-auto-accept-btn');
  const status = document.getElementById('grid-auto-accept-status');
  
  if (gridAutoAcceptMode) {
    status.textContent = 'ON';
    btn.classList.remove('bg-gray-600');
    btn.classList.add('bg-green-600');
    
    // Send Shift+Tab once to all terminals
    broadcastToAllTerminals('\x1b[Z');
  } else {
    status.textContent = 'OFF';
    btn.classList.remove('bg-green-600');
    btn.classList.add('bg-gray-600');
  }
}

<<<<<<< HEAD
// Mobile-specific functions
function toggleMobileCommands() {
  const expanded = document.getElementById('mobile-commands-expanded');
  const arrow = document.getElementById('mobile-commands-arrow');
  
  if (expanded.classList.contains('button-group-collapsed')) {
    expanded.classList.remove('button-group-collapsed');
    expanded.classList.add('button-group-expanded');
    arrow.textContent = '▲';
  } else {
    expanded.classList.remove('button-group-expanded');
    expanded.classList.add('button-group-collapsed');
    arrow.textContent = '▼';
  }
}

// Copy terminal selection
async function copyTerminalSelection() {
  if (!currentTerminal) return;
  
  const selection = currentTerminal.getSelection();
  if (selection) {
    try {
      await navigator.clipboard.writeText(selection);
      showToast('Copied to clipboard!');
    } catch (err) {
      // Fallback for older browsers
      const textarea = document.createElement('textarea');
      textarea.value = selection;
      document.body.appendChild(textarea);
      textarea.select();
      document.execCommand('copy');
      document.body.removeChild(textarea);
      showToast('Copied to clipboard!');
    }
  } else {
    showToast('Nothing to copy');
  }
}

// Paste to terminal
async function pasteToTerminal() {
  if (!currentTerminal || !currentWs) return;
  
  try {
    const text = await navigator.clipboard.readText();
    if (text && currentWs.readyState === WebSocket.OPEN) {
      currentWs.send(text);
      showToast('Pasted!');
    }
  } catch (err) {
    // Clipboard API might not be available
    showToast('Paste not supported on this device');
  }
}

// Show toast notification
function showToast(message) {
  const toast = document.createElement('div');
  toast.className = 'fixed bottom-24 left-1/2 transform -translate-x-1/2 bg-gray-800 text-white px-4 py-2 rounded shadow-lg z-50';
  toast.textContent = message;
  document.body.appendChild(toast);
  
  setTimeout(() => {
    toast.style.opacity = '0';
    toast.style.transition = 'opacity 0.3s';
    setTimeout(() => toast.remove(), 300);
  }, 2000);
}

// Copy text to clipboard with fallback
async function copyToClipboard(text, successMessage = 'Copied!') {
  try {
    await navigator.clipboard.writeText(text);
    showToast(successMessage);
  } catch (err) {
    // Fallback for older browsers
    const textarea = document.createElement('textarea');
    textarea.value = text;
    textarea.style.position = 'fixed';
    textarea.style.opacity = '0';
    document.body.appendChild(textarea);
    textarea.select();
    try {
      document.execCommand('copy');
      showToast(successMessage);
    } catch (e) {
      showToast('Copy failed');
    }
    document.body.removeChild(textarea);
  }
}

// Update auto-accept toggle to sync mobile status
const originalToggleAutoAccept = toggleAutoAccept;
toggleAutoAccept = function() {
  originalToggleAutoAccept();
  
  // Sync mobile button state
  const mobileBtnStatus = document.getElementById('auto-accept-status-mobile');
  if (mobileBtnStatus) {
    mobileBtnStatus.textContent = autoAcceptMode ? 'ON' : 'OFF';
  }
  
  const mobileBtn = document.getElementById('auto-accept-btn-mobile');
  if (mobileBtn) {
    if (autoAcceptMode) {
      mobileBtn.classList.remove('bg-gray-600');
      mobileBtn.classList.add('bg-green-600');
    } else {
      mobileBtn.classList.remove('bg-green-600');
      mobileBtn.classList.add('bg-gray-600');
    }
  }
};

// Update grid auto-accept toggle to sync mobile status
const originalToggleGridAutoAccept = toggleGridAutoAccept;
toggleGridAutoAccept = function() {
  originalToggleGridAutoAccept();
  
  // Sync mobile button state
  const mobileBtnStatus = document.getElementById('grid-auto-accept-status-mobile');
  if (mobileBtnStatus) {
    mobileBtnStatus.textContent = gridAutoAcceptMode ? 'ON' : 'OFF';
  }
  
  const mobileBtn = document.getElementById('grid-auto-accept-btn-mobile');
  if (mobileBtn) {
    if (gridAutoAcceptMode) {
      mobileBtn.classList.remove('bg-gray-600');
      mobileBtn.classList.add('bg-green-600');
    } else {
      mobileBtn.classList.remove('bg-green-600');
      mobileBtn.classList.add('bg-gray-600');
    }
  }
};

// Add floating action button (FAB) for mobile
function createMobileFAB() {
  if (window.innerWidth > 768) return; // Only on mobile
  
  const fab = document.createElement('div');
  fab.className = 'fab bg-blue-600 hidden';
  fab.innerHTML = '⚡';
  fab.onclick = toggleFABMenu;
  
  const fabMenu = document.createElement('div');
  fabMenu.className = 'fab-menu hidden';
  fabMenu.innerHTML = `
    <button onclick="sendToTerminal('claude\\n')" class="bg-blue-500">🤖</button>
    <button onclick="sendToTerminal('\\x1b[Z')" class="bg-purple-500">⇧</button>
    <button onclick="copyTerminalSelection()" class="bg-green-500">📋</button>
  `;
  
  document.body.appendChild(fab);
  document.body.appendChild(fabMenu);
}

function toggleFABMenu() {
  const fabMenu = document.querySelector('.fab-menu');
  if (fabMenu) {
    fabMenu.classList.toggle('hidden');
  }
}

// Detect mobile and show FAB in terminal view
window.addEventListener('resize', () => {
  const fab = document.querySelector('.fab');
  if (window.innerWidth <= 768 && document.getElementById('terminal-view').classList.contains('hidden') === false) {
    if (fab) fab.classList.remove('hidden');
  } else {
    if (fab) fab.classList.add('hidden');
  }
});

// Additional mobile utilities
function reconnectTerminal() {
  if (!currentWs || currentWs.readyState !== WebSocket.OPEN) {
    const sessionName = document.getElementById('current-session').textContent;
    if (sessionName) {
      // Close existing connection
      if (currentWs) currentWs.close();
      
      // Reconnect
      const protocol = window.location.protocol === 'https:' ? 'wss:' : 'ws:';
      currentWs = new WebSocket(`${protocol}//${window.location.host}/terminal/${sessionName}`);
      
      currentWs.onopen = () => {
        showToast('Reconnected!');
      };
      
      currentWs.onmessage = (event) => {
        if (currentTerminal) currentTerminal.write(event.data);
      };
      
      currentWs.onerror = () => {
        showToast('Connection failed');
      };
      
      if (currentTerminal) {
        currentTerminal.onData((data) => {
          if (currentWs.readyState === WebSocket.OPEN) {
            currentWs.send(data);
          }
        });
      }
    }
  } else {
    showToast('Already connected');
  }
}

// Save terminal output
function saveTerminalOutput() {
  if (!currentTerminal) return;
  
  const selection = currentTerminal.getSelection() || currentTerminal.buffer.active.getLine(0)?.translateToString();
  if (selection) {
    const blob = new Blob([selection], { type: 'text/plain' });
    const url = URL.createObjectURL(blob);
    const a = document.createElement('a');
    a.href = url;
    a.download = `terminal-output-${new Date().toISOString().slice(0, 19).replace(/:/g, '-')}.txt`;
    document.body.appendChild(a);
    a.click();
    document.body.removeChild(a);
    URL.revokeObjectURL(url);
    showToast('Output saved!');
  } else {
    showToast('No output to save');
  }
}

// Terminal font size controls
let currentFontSize = 14;

function increaseFontSize() {
  if (currentFontSize < 24) {
    currentFontSize += 2;
    if (currentTerminal) {
      currentTerminal.options.fontSize = currentFontSize;
      showToast(`Font size: ${currentFontSize}px`);
    }
  }
}

function decreaseFontSize() {
  if (currentFontSize > 10) {
    currentFontSize -= 2;
    if (currentTerminal) {
      currentTerminal.options.fontSize = currentFontSize;
      showToast(`Font size: ${currentFontSize}px`);
    }
  }
}

// Update mobile commands expanded section with new buttons
function updateMobileCommandsExpanded() {
  const expandedSection = document.getElementById('mobile-commands-expanded');
  if (expandedSection && window.innerWidth <= MOBILE_BREAKPOINT) {
    const existingContent = expandedSection.querySelector('.terminal-commands-mobile');
    if (existingContent) {
      // Add utility buttons section
      const utilitySection = document.createElement('div');
      utilitySection.className = 'terminal-commands-mobile mt-2';
      utilitySection.innerHTML = `
        <button onclick="reconnectTerminal()" class="bg-blue-600 rounded haptic-feedback">🔌 Reconnect</button>
        <button onclick="saveTerminalOutput()" class="bg-green-600 rounded haptic-feedback">💾 Save Output</button>
        <button onclick="increaseFontSize()" class="bg-gray-600 rounded haptic-feedback">🔍+ Zoom In</button>
        <button onclick="decreaseFontSize()" class="bg-gray-600 rounded haptic-feedback">🔍- Zoom Out</button>
        <button onclick="currentTerminal && currentTerminal.scrollToBottom()" class="bg-gray-600 rounded haptic-feedback">⬇️ Bottom</button>
        <button onclick="currentTerminal && currentTerminal.scrollToTop()" class="bg-gray-600 rounded haptic-feedback">⬆️ Top</button>
      `;
      expandedSection.appendChild(utilitySection);
      
      // Add copy commands section
      const copySection = document.createElement('div');
      copySection.className = 'mt-2 p-2 bg-gray-800 rounded';
      copySection.innerHTML = `
        <div class="text-xs text-gray-400 mb-2">Quick Copy Commands:</div>
        <div class="flex flex-wrap gap-2">
          <button onclick="copyToClipboard('claude', 'Command copied!')" class="text-xs bg-gray-700 px-2 py-1 rounded">claude</button>
          <button onclick="copyToClipboard('ls -la', 'Command copied!')" class="text-xs bg-gray-700 px-2 py-1 rounded">ls -la</button>
          <button onclick="copyToClipboard('git status', 'Command copied!')" class="text-xs bg-gray-700 px-2 py-1 rounded">git status</button>
          <button onclick="copyToClipboard('git pull', 'Command copied!')" class="text-xs bg-gray-700 px-2 py-1 rounded">git pull</button>
          <button onclick="copyToClipboard('git push', 'Command copied!')" class="text-xs bg-gray-700 px-2 py-1 rounded">git push</button>
          <button onclick="copyToClipboard('npm install', 'Command copied!')" class="text-xs bg-gray-700 px-2 py-1 rounded">npm install</button>
          <button onclick="copyToClipboard('npm start', 'Command copied!')" class="text-xs bg-gray-700 px-2 py-1 rounded">npm start</button>
        </div>
      `;
      expandedSection.appendChild(copySection);
    }
  }
}

// Call update after DOM is loaded
if (document.readyState === 'loading') {
  document.addEventListener('DOMContentLoaded', updateMobileCommandsExpanded);
} else {
  updateMobileCommandsExpanded();
}

// Add long press support for mobile command buttons
function addLongPressSupport() {
  if (window.innerWidth > MOBILE_BREAKPOINT) return;
  
  let pressTimer;
  let longPressHint;
  const longPressDuration = 500; // 500ms for long press
  
  // Create long press hint element
  if (!document.getElementById('long-press-hint')) {
    longPressHint = document.createElement('div');
    longPressHint.id = 'long-press-hint';
    longPressHint.className = 'long-press-hint';
    longPressHint.textContent = 'Hold to copy command';
    document.body.appendChild(longPressHint);
  } else {
    longPressHint = document.getElementById('long-press-hint');
  }
  
  // Add long press to all command buttons
  document.addEventListener('touchstart', (e) => {
    const button = e.target.closest('button[onclick*="sendToTerminal"]');
    if (!button) return;
    
    // Show hint after 200ms
    setTimeout(() => {
      if (pressTimer) {
        longPressHint.classList.add('show');
      }
    }, 200);
    
    // Extract command from onclick attribute
    const onclickAttr = button.getAttribute('onclick');
    const match = onclickAttr.match(/sendToTerminal\('(.+?)'\)/); 
    if (!match) return;
    
    let command = match[1]
      .replace(/\\n/g, '')
      .replace(/\\x1b\[Z/g, 'Shift+Tab')
      .replace(/\\x03/g, 'Ctrl+C');
    
    pressTimer = setTimeout(() => {
      e.preventDefault();
      copyToClipboard(command, 'Command copied!');
      // Haptic feedback if available
      if (navigator.vibrate) navigator.vibrate(50);
      button.classList.add('copying');
      setTimeout(() => button.classList.remove('copying'), 300);
      longPressHint.classList.remove('show');
    }, longPressDuration);
  });
  
  document.addEventListener('touchend', () => {
    clearTimeout(pressTimer);
    pressTimer = null;
    longPressHint.classList.remove('show');
  });
  
  document.addEventListener('touchmove', () => {
    clearTimeout(pressTimer);
    pressTimer = null;
    longPressHint.classList.remove('show');
  });
}

// Add copy functionality to path and project info on desktop too
function addDesktopCopyButtons() {
  // Add event delegation for dynamically created copy buttons
  document.addEventListener('click', (e) => {
    if (e.target.matches('[data-copy]')) {
      const textToCopy = e.target.getAttribute('data-copy');
      const message = e.target.getAttribute('data-copy-message') || 'Copied!';
      copyToClipboard(textToCopy, message);
    }
  });
}

// Initialize
loadProjects();
createMobileFAB();
addLongPressSupport();
addDesktopCopyButtons();

// Re-add long press support when switching views
const originalAttachTerminal = attachTerminal;
attachTerminal = function(sessionName) {
  originalAttachTerminal(sessionName);
  setTimeout(addLongPressSupport, 100);
};

// Show initial hint for mobile users
if (window.innerWidth <= MOBILE_BREAKPOINT) {
  setTimeout(() => {
    const hint = document.createElement('div');
    hint.className = 'fixed top-20 left-1/2 transform -translate-x-1/2 bg-blue-600 text-white px-4 py-2 rounded shadow-lg z-50 text-sm';
    hint.innerHTML = '👆 Tip: Long press buttons to copy commands';
    document.body.appendChild(hint);
    
    setTimeout(() => {
      hint.style.opacity = '0';
      hint.style.transition = 'opacity 0.5s';
      setTimeout(() => hint.remove(), 500);
    }, 4000);
  }, 2000);
}
=======
// Load LLM configuration from server
async function loadLLMConfig() {
  try {
    const response = await fetch('/api/config');
    if (response.ok) {
      const config = await response.json();
      llmConfig = config;
      
      // Update UI with configuration
      document.title = llmConfig.ui.appTitle;
      const appTitle = document.querySelector('#main-header h1');
      if (appTitle) appTitle.textContent = llmConfig.ui.appTitle;
      
      const sessionInput = document.getElementById('session-name');
      if (sessionInput) sessionInput.placeholder = llmConfig.ui.sessionPlaceholder;
      
      // Update LLM-specific buttons
      updateLLMButtons();
    }
  } catch (error) {
    console.error('Error loading LLM configuration:', error);
  }
}

// Update buttons with LLM-specific text
function updateLLMButtons() {
  // Update single terminal buttons
  const llmButton = document.querySelector('button[onclick*="sendToTerminal(\'claude"]');
  if (llmButton) {
    llmButton.textContent = llmConfig.currentLLM.command;
    llmButton.setAttribute('onclick', `sendToTerminal('${llmConfig.currentLLM.command}\\n')`);
  }
  
  const exitButton = document.querySelector('button[onclick="exitClaude()"]');
  if (exitButton) {
    exitButton.textContent = `Exit ${llmConfig.currentLLM.name}`;
    exitButton.setAttribute('onclick', 'exitLLM()');
  }
  
  // Update all terminals buttons
  const llmAllButton = document.querySelector('button[onclick*="broadcastToAllTerminals(\'claude"]');
  if (llmAllButton) {
    llmAllButton.textContent = `${llmConfig.currentLLM.command} (all)`;
    llmAllButton.setAttribute('onclick', `broadcastToAllTerminals('${llmConfig.currentLLM.command}\\n')`);
  }
  
  const exitAllButton = document.querySelector('button[onclick="exitClaudeAll()"]');
  if (exitAllButton) {
    exitAllButton.textContent = `Exit ${llmConfig.currentLLM.name} (all)`;
    exitAllButton.setAttribute('onclick', 'exitLLMAll()');
  }
}

// Initialize
async function initialize() {
  await loadLLMConfig();
  loadProjects();
}

initialize();
>>>>>>> 1715fe5e
<|MERGE_RESOLUTION|>--- conflicted
+++ resolved
@@ -10,31 +10,14 @@
 // Store current AI Office project
 let currentAIOfficeProject = null;
 
-<<<<<<< HEAD
-// LLM Configuration (will be loaded from server)
-let llmConfig = {
-  currentLLM: {
-    name: 'AI Assistant',
-    command: 'ai',
-    sessionPrefix: 'ai-',
-    exitSequence: '\x03',
-    exitDelay: 0
-  },
-  ui: {
-    appTitle: 'Multipass - Terminal for AI',
-    sessionPlaceholder: 'ai-session',
-    defaultCubicleCount: 3,
-    maxCubicleCount: 10
-  }
-};
-=======
 // Auto-accept mode for AI Office grid
 let gridAutoAcceptMode = false;
->>>>>>> origin/main
 
 // Constants
 const AUTO_ACCEPT_INTERVAL = 2000;
 const MOBILE_BREAKPOINT = 768;
+const DEFAULT_CUBICLE_COUNT = 3;
+const MAX_CUBICLE_COUNT = 10;
 
 // Load projects
 async function loadProjects() {
@@ -98,12 +81,12 @@
 
 // AI Office management
 async function setupAIOffice(projectId) {
-  const count = prompt(`How many cubicles? (default: ${llmConfig.ui.defaultCubicleCount}, max: ${llmConfig.ui.maxCubicleCount})`, llmConfig.ui.defaultCubicleCount.toString());
+  const count = prompt(`How many cubicles? (default: ${DEFAULT_CUBICLE_COUNT}, max: ${MAX_CUBICLE_COUNT})`, DEFAULT_CUBICLE_COUNT.toString());
   if (!count) return;
   
   const cubicleCount = parseInt(count);
-  if (isNaN(cubicleCount) || cubicleCount < 1 || cubicleCount > llmConfig.ui.maxCubicleCount) {
-    alert(`Please enter a number between 1 and ${llmConfig.ui.maxCubicleCount}`);
+  if (isNaN(cubicleCount) || cubicleCount < 1 || cubicleCount > MAX_CUBICLE_COUNT) {
+    alert(`Please enter a number between 1 and ${MAX_CUBICLE_COUNT}`);
     return;
   }
   
@@ -211,17 +194,11 @@
   });
 }
 
-// Exit LLM in all terminals
-function exitLLMAll() {
-  // Send exit sequence to all terminals
-  const sequence = llmConfig.currentLLM.exitSequence.replace(/\\x([0-9A-Fa-f]{2})/g, 
-    (match, hex) => String.fromCharCode(parseInt(hex, 16)));
-  
-  broadcastToAllTerminals(sequence);
-  
-  if (llmConfig.currentLLM.exitDelay > 0 && sequence.length < llmConfig.currentLLM.exitSequence.length) {
-    setTimeout(() => broadcastToAllTerminals(sequence), llmConfig.currentLLM.exitDelay);
-  }
+// Exit Claude in all terminals
+function exitClaudeAll() {
+  // Send Ctrl+C twice quickly to all terminals
+  broadcastToAllTerminals('\x03');
+  setTimeout(() => broadcastToAllTerminals('\x03'), 50);
 }
 
 // Sync all cubicles with parent project
@@ -498,7 +475,7 @@
     }
     
     const name = document.getElementById('session-name').value.trim() || 
-                 llmConfig.currentLLM.sessionPrefix + Date.now().toString().slice(-6);
+                 'claude-' + Date.now().toString().slice(-6);
     
     const response = await fetch('/api/sessions', {
       method: 'POST',
@@ -596,16 +573,10 @@
   }
 }
 
-function exitLLM() {
-  // Send exit sequence to terminal based on LLM configuration
-  const sequence = llmConfig.currentLLM.exitSequence.replace(/\\x([0-9A-Fa-f]{2})/g, 
-    (match, hex) => String.fromCharCode(parseInt(hex, 16)));
-  
-  sendToTerminal(sequence);
-  
-  if (llmConfig.currentLLM.exitDelay > 0 && sequence.length < llmConfig.currentLLM.exitSequence.length) {
-    setTimeout(() => sendToTerminal(sequence), llmConfig.currentLLM.exitDelay);
-  }
+function exitClaude() {
+  // Send Ctrl+C twice quickly to exit Claude
+  sendToTerminal('\x03');
+  setTimeout(() => sendToTerminal('\x03'), 50);
 }
 
 function toggleAutoAccept() {
@@ -736,7 +707,6 @@
   }
 }
 
-<<<<<<< HEAD
 // Mobile-specific functions
 function toggleMobileCommands() {
   const expanded = document.getElementById('mobile-commands-expanded');
@@ -888,7 +858,7 @@
   const fabMenu = document.createElement('div');
   fabMenu.className = 'fab-menu hidden';
   fabMenu.innerHTML = `
-    <button onclick="sendToTerminal('claude\\n')" class="bg-blue-500">🤖</button>
+    <button onclick="sendToTerminal(llmConfig.currentLLM.command + '\\n')" class="bg-blue-500">🤖</button>
     <button onclick="sendToTerminal('\\x1b[Z')" class="bg-purple-500">⇧</button>
     <button onclick="copyTerminalSelection()" class="bg-green-500">📋</button>
   `;
@@ -1020,7 +990,7 @@
       copySection.innerHTML = `
         <div class="text-xs text-gray-400 mb-2">Quick Copy Commands:</div>
         <div class="flex flex-wrap gap-2">
-          <button onclick="copyToClipboard('claude', 'Command copied!')" class="text-xs bg-gray-700 px-2 py-1 rounded">claude</button>
+          <button onclick="copyToClipboard(llmConfig.currentLLM.command, 'Command copied!')" class="text-xs bg-gray-700 px-2 py-1 rounded" id="quick-copy-llm">ai</button>
           <button onclick="copyToClipboard('ls -la', 'Command copied!')" class="text-xs bg-gray-700 px-2 py-1 rounded">ls -la</button>
           <button onclick="copyToClipboard('git status', 'Command copied!')" class="text-xs bg-gray-700 px-2 py-1 rounded">git status</button>
           <button onclick="copyToClipboard('git pull', 'Command copied!')" class="text-xs bg-gray-700 px-2 py-1 rounded">git pull</button>
@@ -1145,66 +1115,4 @@
       setTimeout(() => hint.remove(), 500);
     }, 4000);
   }, 2000);
-}
-=======
-// Load LLM configuration from server
-async function loadLLMConfig() {
-  try {
-    const response = await fetch('/api/config');
-    if (response.ok) {
-      const config = await response.json();
-      llmConfig = config;
-      
-      // Update UI with configuration
-      document.title = llmConfig.ui.appTitle;
-      const appTitle = document.querySelector('#main-header h1');
-      if (appTitle) appTitle.textContent = llmConfig.ui.appTitle;
-      
-      const sessionInput = document.getElementById('session-name');
-      if (sessionInput) sessionInput.placeholder = llmConfig.ui.sessionPlaceholder;
-      
-      // Update LLM-specific buttons
-      updateLLMButtons();
-    }
-  } catch (error) {
-    console.error('Error loading LLM configuration:', error);
-  }
-}
-
-// Update buttons with LLM-specific text
-function updateLLMButtons() {
-  // Update single terminal buttons
-  const llmButton = document.querySelector('button[onclick*="sendToTerminal(\'claude"]');
-  if (llmButton) {
-    llmButton.textContent = llmConfig.currentLLM.command;
-    llmButton.setAttribute('onclick', `sendToTerminal('${llmConfig.currentLLM.command}\\n')`);
-  }
-  
-  const exitButton = document.querySelector('button[onclick="exitClaude()"]');
-  if (exitButton) {
-    exitButton.textContent = `Exit ${llmConfig.currentLLM.name}`;
-    exitButton.setAttribute('onclick', 'exitLLM()');
-  }
-  
-  // Update all terminals buttons
-  const llmAllButton = document.querySelector('button[onclick*="broadcastToAllTerminals(\'claude"]');
-  if (llmAllButton) {
-    llmAllButton.textContent = `${llmConfig.currentLLM.command} (all)`;
-    llmAllButton.setAttribute('onclick', `broadcastToAllTerminals('${llmConfig.currentLLM.command}\\n')`);
-  }
-  
-  const exitAllButton = document.querySelector('button[onclick="exitClaudeAll()"]');
-  if (exitAllButton) {
-    exitAllButton.textContent = `Exit ${llmConfig.currentLLM.name} (all)`;
-    exitAllButton.setAttribute('onclick', 'exitLLMAll()');
-  }
-}
-
-// Initialize
-async function initialize() {
-  await loadLLMConfig();
-  loadProjects();
-}
-
-initialize();
->>>>>>> 1715fe5e
+}